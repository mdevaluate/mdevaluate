import numpy as np


def kww(t, A, τ, β):
    return A * np.exp(-(t / τ)**β)


def kww_1e(A, τ, β):
    return τ * (-np.log(1 / (np.e * A)))**(1 / β)


def cole_davidson(w, A, b, t0):
    P = np.arctan(w * t0)
    return A * np.cos(P)**b * np.sin(b * P)


def cole_cole(w, A, b, t0):
    return A * (w * t0)**b * np.sin(np.pi * b / 2) / (1 + 2 * (w * t0)**b * np.cos(np.pi * b / 2) + (w * t0)**(2 * b))


def havriliak_negami(w, A, e, d, t0):
<<<<<<< HEAD
    P = np.arctan((w*t0)**d * np.sin(np.pi*d/2) / (1 + (w*t0)**d * np.cos(np.pi*d/2)))
    return A * np.sin(e * P) / (1 + 2*(w*t0)**d * np.cos(np.pi*d/2) + (w*t0)**(2*d))**(e/2)

# fits decay of correlation times, e.g. with distance to pore walls
def colen(d, X, t8, A):
    return t8 * np.exp(A*np.exp(-d/X))

# fits decay of the plateau height of the overlap function, e.g. with distance to pore walls
def colenQ(d, X, Qb, g):
    return (1-Qb)*np.exp(-(d/X)**g)+Qb
=======
    P = np.arctan((w * t0)**d * np.sin(np.pi * d / 2) / (1 + (w * t0)**d * np.cos(np.pi * d / 2)))
    return A * np.sin(e * P) / (1 + 2 * (w * t0)**d * np.cos(np.pi * d / 2) + (w * t0)**(2 * d))**(e / 2)
>>>>>>> 3d86e0be
<|MERGE_RESOLUTION|>--- conflicted
+++ resolved
@@ -19,9 +19,8 @@
 
 
 def havriliak_negami(w, A, e, d, t0):
-<<<<<<< HEAD
-    P = np.arctan((w*t0)**d * np.sin(np.pi*d/2) / (1 + (w*t0)**d * np.cos(np.pi*d/2)))
-    return A * np.sin(e * P) / (1 + 2*(w*t0)**d * np.cos(np.pi*d/2) + (w*t0)**(2*d))**(e/2)
+    P = np.arctan((w * t0)**d * np.sin(np.pi * d / 2) / (1 + (w * t0)**d * np.cos(np.pi * d / 2)))
+    return A * np.sin(e * P) / (1 + 2 * (w * t0)**d * np.cos(np.pi * d / 2) + (w * t0)**(2 * d))**(e / 2)
 
 # fits decay of correlation times, e.g. with distance to pore walls
 def colen(d, X, t8, A):
@@ -29,8 +28,4 @@
 
 # fits decay of the plateau height of the overlap function, e.g. with distance to pore walls
 def colenQ(d, X, Qb, g):
-    return (1-Qb)*np.exp(-(d/X)**g)+Qb
-=======
-    P = np.arctan((w * t0)**d * np.sin(np.pi * d / 2) / (1 + (w * t0)**d * np.cos(np.pi * d / 2)))
-    return A * np.sin(e * P) / (1 + 2 * (w * t0)**d * np.cos(np.pi * d / 2) + (w * t0)**(2 * d))**(e / 2)
->>>>>>> 3d86e0be
+    return (1-Qb)*np.exp(-(d/X)**g)+Qb